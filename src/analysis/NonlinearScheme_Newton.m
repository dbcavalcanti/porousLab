%% NonlinearScheme_Newton Class
% This class inherits from the base class 'NonlinearScheme' to implement
% a fully implicit time integration scheme using the Newton-Raphson method for solving nonlinear systems.
%
%% Authors
% * Danilo Cavalcanti
% 
%% Class definition
classdef NonlinearScheme_Newton < NonlinearScheme
    %% Constructor method
    methods
        %------------------------------------------------------------------
        function this = NonlinearScheme_Newton()
            this = this@NonlinearScheme();
        end
    end

    %% Public methods
    methods
        %------------------------------------------------------------------
        % Assemble the Jacobian matrix and the residual vector.
        function [J,r] = assembleLinearSystem(~,C,K,fi,fe,dfidx,x,xOld,dt)
            % Residual vector
            r = fi + K * x + C * (x - xOld) / dt - fe;

            % Jacobian matrix
            J = K + dfidx + C / dt;
        end

        %------------------------------------------------------------------
        % Apply boundary conditions to the right-hand side of the system.
        function bf = applyBCtoRHS(~,~,b,~,doffree,~)
            bf = b(doffree);
        end

        %------------------------------------------------------------------
        % Add nodal forces to the right-hand side vector.
        function b = addNodalForces(~,b,fe)
            b = b - fe;
        end

        %------------------------------------------------------------------
        % Evaluate the solution increment and updates the solution vector.
        function [X,dx] = eval(this,J,r,X,~,freedof,~)
            % Compute increment of variables
            if this.scaleLinearSystem
                dx = this.solveScaledSystem(J,-r);
            else
                dx = -J\r;
            end

            % Update variables
            X(freedof) = X(freedof) + dx;
        end
        
        %------------------------------------------------------------------
        % Scale and solve the linear system A * x = b
        function x = solveScaledSystem(~,A,b)
            % Get size of the system
            n  = size(A,1);
            % Get the absolute value of the diagonal terms in A
            d  = abs(diag(A));
            % Tiny number in A's precision
            epsd = eps(class(full(1)));                
            % Scale factors
            s  = 1 ./ sqrt(max(d, epsd));
            % Scaling matrix
            S  = spdiags(s, 0, n, n);
            % Sym. scaled system
            As = S * A * S;                             
            bs = S * b;
            % Solve
            y  = As \ bs;                               
            % Unscale back
            x  = S * y;                                 
        end

        %------------------------------------------------------------------
        % Check for convergence of the nonlinear scheme.
        function convFlg = convergence(this,~,XOld,dx,r,~,iter,echo)
<<<<<<< HEAD
            if echo
                fprintf("\t\t iter.: %3d , ||R|| = %7.3e  , ||dx||/||X0|| = %7.3e \n",iter,norm(r),norm(dx)/norm(XOld));
            end
            if ((norm(r) < this.tol) || (norm(dx)/norm(XOld)) < this.tol) && (iter > 1)
=======
            normXOld = norm(XOld);
            if normXOld < 1.0e-16, normXOld = 1.0; end
            if echo
                fprintf("\t\t iter.: %3d , ||R|| = %7.3e  , ||dx||/||X0|| = %7.3e \n",iter,norm(r),norm(dx)/normXOld);
            end    
            if ((norm(r) < this.tol) || (norm(dx)/normXOld) < this.tol) && (iter > 1)
>>>>>>> ecfbd6f5
                convFlg = true;
            else
                convFlg = false;
            end
        end
    end
end<|MERGE_RESOLUTION|>--- conflicted
+++ resolved
@@ -78,19 +78,12 @@
         %------------------------------------------------------------------
         % Check for convergence of the nonlinear scheme.
         function convFlg = convergence(this,~,XOld,dx,r,~,iter,echo)
-<<<<<<< HEAD
-            if echo
-                fprintf("\t\t iter.: %3d , ||R|| = %7.3e  , ||dx||/||X0|| = %7.3e \n",iter,norm(r),norm(dx)/norm(XOld));
-            end
-            if ((norm(r) < this.tol) || (norm(dx)/norm(XOld)) < this.tol) && (iter > 1)
-=======
             normXOld = norm(XOld);
             if normXOld < 1.0e-16, normXOld = 1.0; end
             if echo
                 fprintf("\t\t iter.: %3d , ||R|| = %7.3e  , ||dx||/||X0|| = %7.3e \n",iter,norm(r),norm(dx)/normXOld);
             end    
             if ((norm(r) < this.tol) || (norm(dx)/normXOld) < this.tol) && (iter > 1)
->>>>>>> ecfbd6f5
                 convFlg = true;
             else
                 convFlg = false;
